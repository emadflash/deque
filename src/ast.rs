--- conflicted
+++ resolved
@@ -3,7 +3,6 @@
 use ansi_term::Color;
 
 // --------------------------------------------------------------------------
-<<<<<<< HEAD
 //                          - Helper macros -
 // --------------------------------------------------------------------------
 macro_rules! colorize_stmt {
@@ -16,7 +15,9 @@
     ($a:expr) => {
         Color::Green.paint(stringify!($a))
     }
-=======
+}
+
+// --------------------------------------------------------------------------
 //                          - OpKind -
 // --------------------------------------------------------------------------
 #[derive(Debug, PartialEq, Clone)]
@@ -37,35 +38,21 @@
     Mod,
     GreaterThan,
     LessThan,
->>>>>>> 71a5f664
 }
 
 // --------------------------------------------------------------------------
 //                          - Expr -
 // --------------------------------------------------------------------------
-<<<<<<< HEAD
-#[derive(Debug, PartialEq, PartialOrd, Clone)]
-pub enum Expr<'src> {
-=======
 #[derive(Debug, PartialEq, Clone)]
 pub enum Expr {
->>>>>>> 71a5f664
     Number { num: f32 },
     String { text: String },
     Boolean(bool),
-<<<<<<< HEAD
-    Iden { iden: &'src str },
-    FnCall { main: Token<'src>, name: &'src str },
-    Op { op: &'src str },
-    PushLeft { expr: Box<Expr<'src>> },
-    PushRight { expr: Box<Expr<'src>> },
-=======
     Iden { iden: String },
     Op { kind: OpKind },
     Call { name: String },
     PushLeft { expr: Box<Expr> },
     PushRight { expr: Box<Expr> },
->>>>>>> 71a5f664
 }
 
 impl Display for Expr {
@@ -75,13 +62,8 @@
             Expr::String { text } => write!(f, "\"{}\"", text),
             Expr::Boolean(value) => write!(f, "{}", value),
             Expr::Iden { iden } => write!(f, "{}", iden),
-<<<<<<< HEAD
-            Expr::Op { op } => write!(f, "{}", op),
-            Expr::FnCall { main: _, name } => write!(f, "{} {}()", colorize_attr!(FN_CALL), name),
-=======
             Expr::Op { kind } => write!(f, "{:?}", kind),
             Expr::Call { name } => write!(f, "Call({})", name),
->>>>>>> 71a5f664
             Expr::PushLeft { expr } => write!(f, "PushLeft({})", expr),
             Expr::PushRight { expr } => write!(f, "PushRight({})", expr),
         }
@@ -91,19 +73,11 @@
 // --------------------------------------------------------------------------
 //                          - Stmt -
 // --------------------------------------------------------------------------
-<<<<<<< HEAD
-#[derive(Debug, PartialEq, PartialOrd, Clone)]
-pub enum Stmt<'src> {
-    Program { stmts: Vec<Stmt<'src>> },
-    Expr { expr: Expr<'src> },
-    Block { stmts: Vec<Stmt<'src>> },
-=======
 #[derive(Debug, PartialEq, Clone)]
 pub enum Stmt {
     Program { stmts: Vec<Stmt> },
     Expr { expr: Expr },
     Block { stmts: Vec<Stmt> },
->>>>>>> 71a5f664
     If {
         main: Expr,
         conditions: Vec<Expr>,
@@ -146,23 +120,7 @@
     }
 }
 
-<<<<<<< HEAD
-fn _print_ast<'src>(_stmt: &Stmt<'src>, mut indent: usize) {
-=======
 fn _print_ast(_stmt: &Stmt, mut indent: usize) {
-    macro_rules! colorize_stmt {
-        ($a:expr) => {
-            Color::Cyan.bold().paint(stringify!($a))
-        }
-    }
-
-    macro_rules! colorize_attr {
-        ($a:expr) => {
-            Color::Green.paint(stringify!($a))
-        }
-    }
-
->>>>>>> 71a5f664
     macro_rules! nest {
         ($a:block) => {
             indent += 4;
