use std::iter::Peekable;

use crate::lexer::*;
use crate::ast::*;

// --------------------------------------------------------------------------
//                          - ParseError -
// --------------------------------------------------------------------------
#[derive(thiserror::Error, Debug, PartialEq)]
pub enum ParseError {
    #[error("Lexer error")]
    LexerError(#[from] LexerError),

    #[error("Missing expression")]
    MissingExpr,

    #[error("Invaild token kind (expected: {expected:?}, found: {found:?}")]
    InvaildTokenKind {
        expected: TokenKind,
        found: TokenKind,
    },

    #[error("Invaild token kind (expected: {expected:?}, found: {found:?}")]
    InvaildTokenKind2 {
        expected: String,
        found: TokenKind,
    },

    #[error("Invaild stmt: {msg:?}")]
    InvaildStmt { msg: String }
}

impl From<&LexerError> for ParseError {
    fn from(e: &LexerError) -> Self {
        ParseError::LexerError(e.clone())
    }
}

// --------------------------------------------------------------------------
//                          - Parser -
// --------------------------------------------------------------------------
#[derive(Debug)]
pub struct Parser<'a> {
    lexer: Peekable<Lexer<'a>>
}

impl<'a, 'src> Parser<'a> {
    pub fn new(src: &'a str) -> anyhow::Result<Parser> {
        Ok(Self {
            lexer: Lexer::new(src).peekable(),
        })
    }

    // --------------------------------------------------------------------------
    //                          - Helpers -
    // --------------------------------------------------------------------------
    fn match_next_token(&mut self, expected_kind: TokenKind) -> bool {
        let tok = self.lexer.peek().expect("Token for peeking");
        match tok {
            Err(_) => false,
            Ok(tok) => {
                if tok.kind == expected_kind {
                    return true;
                }
                false
            }
        }
    }

    fn expect(&mut self, expected_kind: TokenKind) -> Result<(), ParseError> {
        let tok = self.lexer.peek().expect("Token for peeking");
        if tok.as_ref()?.kind == expected_kind {
            self.lexer.next();
            return Ok(());
        } else {
            return Err(ParseError::InvaildTokenKind { expected: expected_kind, found: tok.as_ref()?.kind.clone() })
        }
    }

    // --------------------------------------------------------------------------
    //                          - Expr -
    // --------------------------------------------------------------------------
    fn parse_expr(&mut self) -> anyhow::Result<Expr, ParseError> {
        let tok = self.lexer.next().expect("expression")?;

        let expr = match tok.kind {
            TokenKind::Punctuation { kind: PunctuationKind::Bang, .. } => match self.lexer.next() {
                Some(arg) => match arg?.kind {
                    TokenKind::Number { num, .. } => Ok(Expr::PushLeft {
                        expr: Box::new(Expr::Number { num }),
                    }),

                    TokenKind::String { text } => Ok(Expr::PushLeft {
                        expr: Box::new(Expr::String { text }),
                    }),

                    TokenKind::Boolean(value) => Ok(Expr::PushLeft {
                        expr: Box::new(Expr::Boolean(value)),
                    }),

                    TokenKind::Iden { iden } => {
<<<<<<< HEAD
                        if self.match_next_token(TokenKind::Sym { sym: "(" }) {
                            self.expect(TokenKind::Sym { sym: "(" })?;
                            self.expect(TokenKind::Sym { sym: ")" })?;

                            Ok(Expr::PushLeft {
                                expr: Box::new(Expr::FnCall {
                                    main: tok,
                                    name: iden,
                                })
                            })
                        } else {
                            Ok(Expr::PushLeft {
                                expr: Box::new(Expr::Iden { iden })
                            })
                        }
                    }

                    TokenKind::Keyword { kw } => match &kw {
                        &"dup" | &"drop" | &"let" | &"return" | &"print" | &"println" | &"if" | &"while" | &"eq" | &"inc" | &"dec" => {
                            Ok(Expr::PushLeft {
                                expr: Box::new(Expr::Op { op: kw }),
=======
                        if self.match_next_token(TokenKind::Punctuation { kind: PunctuationKind::LeftParen, ch: '(' }) {
                            self.lexer.next();
                            self.expect(TokenKind::Punctuation { kind: PunctuationKind::RightParen, ch: ')' })?;
                            return Ok(Expr::PushLeft {
                                expr: Box::new(Expr::Call { name: iden })
>>>>>>> 71a5f664
                            })
                        }
                        Ok(Expr::PushLeft {
                            expr: Box::new(Expr::Iden { iden })
                        })
                    }

                    TokenKind::Keyword { kind } => match &kind {
                        KwKind::Dup => Ok(Expr::PushLeft {
                                expr: Box::new(Expr::Op { kind: OpKind::Dup }),
                        }),
                        KwKind::_Drop => Ok(Expr::PushLeft {
                                expr: Box::new(Expr::Op { kind: OpKind::_Drop }),
                        }),
                        KwKind::_Eq => Ok(Expr::PushLeft {
                                expr: Box::new(Expr::Op { kind: OpKind::_Eq }),
                        }),
                        KwKind::Let => Ok(Expr::PushLeft {
                                expr: Box::new(Expr::Op { kind: OpKind::Let }),
                        }),
                        KwKind::Return => Ok(Expr::PushLeft {
                                expr: Box::new(Expr::Op { kind: OpKind::Return }),
                        }),
                        KwKind::If => Ok(Expr::PushLeft {
                                expr: Box::new(Expr::Op { kind: OpKind::If }),
                        }),
                        KwKind::While => Ok(Expr::PushLeft {
                                expr: Box::new(Expr::Op { kind: OpKind::While }),
                        }),
                        KwKind::Inc => Ok(Expr::PushLeft {
                                expr: Box::new(Expr::Op { kind: OpKind::Inc }),
                        }),
                        KwKind::Dec => Ok(Expr::PushLeft {
                                expr: Box::new(Expr::Op { kind: OpKind::Dec }),
                        }),
                        KwKind::Print => Ok(Expr::PushLeft {
                                expr: Box::new(Expr::Op { kind: OpKind::Print }),
                        }),
                        KwKind::Println => Ok(Expr::PushLeft {
                                expr: Box::new(Expr::Op { kind: OpKind::Println }),
                        }),
                        _ => unreachable!(),
                    },

                    TokenKind::Punctuation { kind, .. } => match &kind {
                        PunctuationKind::Plus => Ok(Expr::PushLeft {
                                expr: Box::new(Expr::Op { kind: OpKind::Plus }),
                        }),
                        PunctuationKind::Minus => Ok(Expr::PushLeft {
                                expr: Box::new(Expr::Op { kind: OpKind::Minus }),
                        }),
                        PunctuationKind::Mod => Ok(Expr::PushLeft {
                                expr: Box::new(Expr::Op { kind: OpKind::Mod }),
                        }),
                        PunctuationKind::GreaterThan => Ok(Expr::PushLeft {
                                expr: Box::new(Expr::Op { kind: OpKind::GreaterThan }),
                        }),
                        PunctuationKind::LessThan => Ok(Expr::PushLeft {
                                expr: Box::new(Expr::Op { kind: OpKind::LessThan }),
                        }),
                        _ => unreachable!(),
                    },

                    _ => unreachable!(),
                },

                None => Err(ParseError::MissingExpr),
            },

            TokenKind::Keyword { kind, .. } => {
                self.expect(TokenKind::Punctuation { kind: PunctuationKind::Bang, ch: '!' })?;
                let op = match &kind {
                    KwKind::Dup => Ok(Expr::PushRight {
                            expr: Box::new(Expr::Op { kind: OpKind::Dup }),
                    }),
                    KwKind::_Drop => Ok(Expr::PushRight {
                            expr: Box::new(Expr::Op { kind: OpKind::_Drop }),
                    }),
                    KwKind::_Eq => Ok(Expr::PushLeft {
                            expr: Box::new(Expr::Op { kind: OpKind::_Eq }),
                        }),
                    KwKind::Let => Ok(Expr::PushRight {
                            expr: Box::new(Expr::Op { kind: OpKind::Let }),
                    }),
                    KwKind::Return => Ok(Expr::PushRight {
                            expr: Box::new(Expr::Op { kind: OpKind::Return }),
                    }),
                    KwKind::If => Ok(Expr::PushRight {
                            expr: Box::new(Expr::Op { kind: OpKind::If }),
                    }),
                    KwKind::While => Ok(Expr::PushRight {
                            expr: Box::new(Expr::Op { kind: OpKind::While }),
                    }),
                    KwKind::Inc => Ok(Expr::PushRight {
                            expr: Box::new(Expr::Op { kind: OpKind::Inc }),
                    }),
                    KwKind::Dec => Ok(Expr::PushRight {
                            expr: Box::new(Expr::Op { kind: OpKind::Dec }),
                    }),
                    KwKind::Print => Ok(Expr::PushRight {
                            expr: Box::new(Expr::Op { kind: OpKind::Print }),
                    }),
                    KwKind::Println => Ok(Expr::PushRight {
                            expr: Box::new(Expr::Op { kind: OpKind::Println }),
                    }),
                    _ => unreachable!(),
                };
                op
            }

            TokenKind::Punctuation { kind, .. } => {
                self.expect(TokenKind::Punctuation { kind: PunctuationKind::Bang, ch: '!' })?;
                let op = match &kind {
                    PunctuationKind::Plus => Ok(Expr::PushRight {
                            expr: Box::new(Expr::Op { kind: OpKind::Plus }),
                    }),
                    PunctuationKind::Minus => Ok(Expr::PushRight {
                            expr: Box::new(Expr::Op { kind: OpKind::Minus }),
                    }),
                    PunctuationKind::Mod => Ok(Expr::PushRight {
                            expr: Box::new(Expr::Op { kind: OpKind::Mod }),
                    }),
                    PunctuationKind::GreaterThan => Ok(Expr::PushRight {
                            expr: Box::new(Expr::Op { kind: OpKind::GreaterThan }),
                    }),
                    PunctuationKind::LessThan => Ok(Expr::PushRight {
                            expr: Box::new(Expr::Op { kind: OpKind::LessThan }),
                    }),
                    _ => unreachable!(),
                };

                op
            }

            TokenKind::Number { num, .. } => {
                // TODO: Provide more context, error like expecting a right op
                self.expect(TokenKind::Punctuation { kind: PunctuationKind::Bang, ch: '!' })?;
                Ok(Expr::PushRight {
                    expr: Box::new(Expr::Number { num }),
                })
            },

            TokenKind::String { text } => {
                self.expect(TokenKind::Punctuation { kind: PunctuationKind::Bang, ch: '!' })?;
                Ok(Expr::PushRight {
                    expr: Box::new(Expr::String { text }),
                })
            }

            TokenKind::Boolean(value) => {
                self.expect(TokenKind::Punctuation { kind: PunctuationKind::Bang, ch: '!' })?;
                Ok(Expr::PushRight {
                    expr: Box::new(Expr::Boolean(value)),
                })
            },

            TokenKind::Iden { iden } => {
                if self.match_next_token(TokenKind::Punctuation { kind: PunctuationKind::LeftParen, ch: '(' }) {
                    self.lexer.next();
                    self.expect(TokenKind::Punctuation { kind: PunctuationKind::RightParen, ch: ')' })?;
                    self.expect(TokenKind::Punctuation { kind: PunctuationKind::Bang, ch: '!' })?;
                    return Ok(Expr::PushRight {
                        expr: Box::new(Expr::Call { name: iden })
                    })
                }

                self.expect(TokenKind::Punctuation { kind: PunctuationKind::Bang, ch: '!' })?;
                Ok(Expr::PushRight {
                    expr: Box::new(Expr::Iden { iden })
                })
            }
            _ => unreachable!("{:?}", tok),
        };

        expr
    }

    // --------------------------------------------------------------------------
    //                          - Body/Block -
    // --------------------------------------------------------------------------
    fn parse_block(&mut self) -> anyhow::Result<Stmt, ParseError> {
        self.expect(TokenKind::Punctuation { kind: PunctuationKind::LeftCurly, ch: '{' })?;
        let mut stmts: Vec<Stmt> = Vec::new();

        while let Some(tok) = self.lexer.peek() {
            if matches!(tok.as_ref()?.kind, TokenKind::Punctuation { kind: PunctuationKind::RightCurly, ch: '}' }) {
                break;
            }
            stmts.push(self.parse_stmt()?);
        }

        self.expect(TokenKind::Punctuation { kind: PunctuationKind::RightCurly, ch: '}' })?;
        Ok(Stmt::Block { stmts })
    }

    // --------------------------------------------------------------------------
    //                          - If -
    // --------------------------------------------------------------------------
    fn parse_if_block(&mut self, main: Expr) -> anyhow::Result<Stmt, ParseError> {
        let mut conditions: Vec<Expr> = Vec::new();

        while let Some(tok) = self.lexer.peek() {
            if matches!(tok.as_ref()?.kind, TokenKind::Punctuation {  kind: PunctuationKind::LeftCurly, ch: '{'}) {
                break;
            }
            conditions.push(self.parse_expr()?);
        }

        if conditions.is_empty() {
            return Err(ParseError::InvaildStmt { msg: "missing condition in if stmt".to_owned() });
        }

        Ok(Stmt::If { main, conditions, body: Box::new(self.parse_block()?) })
    }

    fn parse_if_stmt(&mut self, main: Expr) -> anyhow::Result<Stmt, ParseError> {
        let master = self.parse_if_block(main.clone())?;
        let mut alternates: Vec<Stmt> = Vec::new();

        while self.match_next_token(TokenKind::Keyword { kind: KwKind::Elif }) {
            self.lexer.next();
            alternates.push(self.parse_if_block(main.clone())?);
        }

        if self.match_next_token(TokenKind::Keyword { kind: KwKind::Else}) {
            self.lexer.next();
            alternates.push(self.parse_block()?);
        }

        if alternates.is_empty() {
            return Ok(master);
        }
        Ok(Stmt::IfElse { master: Box::new(master), alternates })
    }

    fn parse_while_stmt(&mut self, main: Expr) -> anyhow::Result<Stmt, ParseError> {
        let mut conditions: Vec<Expr> = Vec::new();

        while let Some(tok) = self.lexer.peek() {
            if matches!(tok.as_ref()?.kind, TokenKind::Punctuation {  kind: PunctuationKind::LeftCurly, ch: '{'}) {
                break;
            }
            conditions.push(self.parse_expr()?);
        }

        Ok(Stmt::While {
            main,
            conditions,
            body: Box::new(self.parse_block()?),
        })
    }

    fn parse_let_stmt(&mut self, main: Expr) -> anyhow::Result<Stmt, ParseError> {
        if let Some(tok) = self.lexer.next() {
            let tok = tok?;
            match tok.kind {
                TokenKind::Iden { ref iden } => return Ok(Stmt::Let {
                    name: iden.to_string(),
                    main,
                    token: tok.clone(),
                }),
                _ => return Err(ParseError::InvaildTokenKind2 { expected: "'variable name' after let".to_owned(), found: tok.kind.clone()})
            }
        }

        Err(ParseError::InvaildStmt { msg: "missing variable name after let stmt".to_owned() })
    }

    fn parse_fn_args(&mut self) -> anyhow::Result<Vec<String>, ParseError> {
        self.expect(TokenKind::Punctuation { kind: PunctuationKind::LeftParen, ch: '(' })?;
        let mut args: Vec<String> = Vec::new();

        if self.match_next_token(TokenKind::Punctuation { kind: PunctuationKind::LeftParen, ch: ')' }) {
            return Ok(args);
        }

        let tok = self.lexer.next().unwrap();
        let tok = tok?;
        match tok.kind {
            TokenKind::Iden { iden } => args.push(iden),
            _ => return Err(ParseError::InvaildTokenKind2 { expected: "function name".to_owned(), found: tok.kind.clone()})
        }

        while let Some(tok) = self.lexer.peek() {
            if matches!(tok.as_ref()?.kind, TokenKind::Punctuation { kind: PunctuationKind::RightParen, ch: ')' }) {
                break;
            } else if matches!(tok.as_ref()?.kind, TokenKind::Punctuation { kind: PunctuationKind::Comma, ch: ',' }) {
                self.lexer.next();
            }

            let __tok = self.lexer.next().unwrap();
            let __tok = __tok?;
            match __tok.kind {
                TokenKind::Iden { iden } => {
                    args.push(iden);
                },
                _ => return Err(ParseError::InvaildTokenKind2 { expected: "function parameter".to_owned(), found: __tok.kind.clone() })
            }
        }

        self.expect(TokenKind::Punctuation { kind: PunctuationKind::RightParen, ch: ')' })?;
        Ok(args)
    }

    fn parse_fn_decl(&mut self) -> anyhow::Result<Stmt, ParseError> {
        self.expect(TokenKind::Keyword { kind: KwKind::_Fn})?;
        if let Some(tok) = self.lexer.next() {
            let tok = tok?;
            match tok.kind {
                TokenKind::Iden { ref iden } => {
                    return Ok(Stmt::Fn {
                        name: iden.to_string(),
                        main: tok,
                        args: self.parse_fn_args()?,
                        body: Box::new(self.parse_block()?) })
                }
                _ => return Err(ParseError::InvaildStmt { msg: " function name".to_owned() }),
            }
        }
        Err(ParseError::InvaildStmt { msg: "Expected function name".to_owned() })
    }

    fn parse_stmt(&mut self) -> anyhow::Result<Stmt, ParseError> {
        if self.match_next_token(TokenKind::Punctuation { kind: PunctuationKind::LeftCurly, ch: '{' }) {
            return self.parse_block();
        } else if self.match_next_token(TokenKind::Keyword { kind: KwKind::_Fn}) {
            return self.parse_fn_decl();
        } else {
            let stmt = self.parse_expr()?;
            match stmt {
                Expr::PushLeft { ref expr } | Expr::PushRight { ref expr } => {
                    match **expr {
                        Expr::Op { kind: OpKind::If} => return self.parse_if_stmt(stmt),
                        Expr::Op { kind: OpKind::While } => return self.parse_while_stmt(stmt),
                        Expr::Op { kind: OpKind::Let} => return self.parse_let_stmt(stmt),
                        _ => (),
                    };
                }

                _ => (),
            };

            Ok(Stmt::Expr { expr: stmt })
        }
    }

    pub fn parse(&mut self) -> anyhow::Result<Stmt, ParseError> {
        let mut stmts: Vec<Stmt> = Vec::new();

        while let Some(tok) = self.lexer.peek() {
            if tok.as_ref()?.kind == TokenKind::Eof {
                break;
            }
            stmts.push(self.parse_stmt()?);
        }

        Ok(Stmt::Program { stmts })
    }
}

#[cfg(test)]
mod tests {
    use super::*;

    macro_rules! program {
        ($a:expr )=> {
           Stmt::Program { stmts: $a }
       }
    }

    #[test]
    fn parse_miscellaneous_exprs() {
        let text: &str = "!+ !- !2 !- dup! !> <!";
        let mut parser = Parser::new(text).unwrap();
        assert_eq!(
            parser.parse(),
            Ok(program!(vec![
                Stmt::Expr {
                    expr: Expr::PushLeft {
                        expr: Box::new(Expr::Op { kind: OpKind::Plus})
                    }
                },
                Stmt::Expr {
                    expr: Expr::PushLeft {
                        expr: Box::new(Expr::Op { kind: OpKind::Minus})
                    }
                },
                Stmt::Expr {
                    expr: Expr::PushLeft {
                        expr: Box::new(Expr::Number { num: 2.0 })
                    }
                },
                Stmt::Expr {
                    expr: Expr::PushLeft {
                        expr: Box::new(Expr::Op {  kind: OpKind::Minus})
                    }
                },
                Stmt::Expr {
                    expr: Expr::PushRight {
                        expr: Box::new(Expr::Op { kind: OpKind::Dup})
                    }
                },
                Stmt::Expr {
                    expr: Expr::PushLeft {
                        expr: Box::new(Expr::Op { kind: OpKind::GreaterThan })
                    }
                },
                Stmt::Expr {
                    expr: Expr::PushRight {
                        expr: Box::new(Expr::Op { kind: OpKind::LessThan })
                    }
                },
            ]))
        );
    }

    #[test]
    fn parse_if_stmt_with_no_branches() {
        let text: &str = "!if !1 { !1 !2 } !69";
        let mut parser = Parser::new(text).unwrap();
        assert_eq!(
            parser.parse(),
            Ok(program!(vec![
                Stmt::If {
                    main: Expr::PushLeft {
                        expr: Box::new(Expr::Op { kind: OpKind::If})
                    },
                    conditions: vec![
                         Expr::PushLeft {
                             expr: Box::new(Expr::Number { num: 1.0 })
                         }
                    ],
                    body: Box::new(Stmt::Block {
                        stmts: vec![
                            Stmt::Expr {
                                expr: Expr::PushLeft {
                                    expr: Box::new(Expr::Number { num: 1.0 })
                                }
                            },
                            Stmt::Expr {
                                expr: Expr::PushLeft {
                                    expr: Box::new(Expr::Number { num: 2.0 })
                                }
                            },
                        ]
                    })
                },
                Stmt::Expr {
                    expr: Expr::PushLeft {
                        expr: Box::new(Expr::Number { num: 69.0 })
                    }
                },
            ]))
        );
    }

    #[test]
    fn parse_if_elif_block() {
        let text: &str = "!if !1 { } elif !dup !> { } elif dup! { 69! } !eq";
        let mut parser = Parser::new(text).unwrap();
        assert_eq!(
            parser.parse(),
            Ok(program!(vec![
                Stmt::IfElse {
                    master: Box::new(Stmt::If {
                        main: Expr::PushLeft {
                            expr: Box::new(Expr::Op { kind: OpKind::If})
                        },
                        conditions: vec![
                            Expr::PushLeft {
                                expr: Box::new(Expr::Number { num: 1.0}),
                            },
                        ],
                        body: Box::new(Stmt::Block {
                            stmts: vec![]
                        })
                    }),
                    alternates: vec![
                        Stmt::If {
                            main: Expr::PushLeft {
                                expr: Box::new(Expr::Op { kind: OpKind::If})
                            },
                            conditions: vec![
                                Expr::PushLeft {
                                    expr: Box::new(Expr::Op { kind: OpKind::Dup})
                                },
                                Expr::PushLeft {
                                    expr: Box::new(Expr::Op { kind: OpKind::GreaterThan })
                                },
                            ],
                            body: Box::new(Stmt::Block { stmts: vec![] })
                        },
                        Stmt::If {
                            main: Expr::PushLeft {
                                expr: Box::new(Expr::Op { kind: OpKind::If})
                            },
                            conditions: vec![Expr::PushRight {
                                expr: Box::new(Expr::Op { kind: OpKind::Dup})
                            },],
                            body: Box::new(Stmt::Block {
                                stmts: vec![
                                    Stmt::Expr {
                                        expr: Expr::PushRight {
                                            expr: Box::new(Expr::Number { num: 69.0 })
                                        }
                                    }
                                ]
                            })
                        }
                    ]
                },
                Stmt::Expr {
                    expr: Expr::PushLeft {
                        expr: Box::new(Expr::Op { kind: OpKind::_Eq})
                    },
                }
            ]))
        );
    }

    #[test]
    fn parse_if_else_block() {
        // NOTE(madflash) - This !eq is here only to test, if we are successfully eating the
        // while stmt and then moving to eat the next stmt nicely!
        let text: &str = "!if !1 { !2 } else { 2! 1! } !eq";
        let mut parser = Parser::new(text).unwrap();
        assert_eq!(
            parser.parse(),
            Ok(program!(vec![
                Stmt::IfElse {
                    master: Box::new(Stmt::If {
                        main: Expr::PushLeft {
                            expr: Box::new(Expr::Op { kind: OpKind::If})
                        },
                        conditions: vec![
                            Expr::PushLeft {
                                expr: Box::new(Expr::Number { num: 1.0 })
                            }
                        ],
                        body: Box::new(Stmt::Block {
                            stmts: vec![
                                Stmt::Expr {
                                    expr: Expr::PushLeft {
                                        expr: Box::new(Expr::Number { num: 2.0 })
                                    }
                                }
                            ]
                        })
                    }),
                    alternates: vec![
                        Stmt::Block {
                            stmts: vec![
                                Stmt::Expr {
                                    expr: Expr::PushRight {
                                        expr: Box::new(Expr::Number { num: 2.0 })
                                    }
                                },
                                Stmt::Expr {
                                    expr: Expr::PushRight {
                                        expr: Box::new(Expr::Number { num: 1.0 })
                                    }
                                }
                            ]
                        }
                    ]
                },
                Stmt::Expr {
                    expr: Expr::PushLeft {
                        expr: Box::new(Expr::Op { kind: OpKind::_Eq})
                    },
                }
            ]))
        );
    }

    #[test]
    fn parse_while_block() {
        // NOTE(madflash) - This !eq is here only to test, if we are successfully eating the
        // while stmt and then moving to eat the next stmt nicely!
        let text: &str = "!while !dup { !1 } !eq";
        let mut parser = Parser::new(text).unwrap();

        assert_eq!(
            parser.parse(),
            Ok(program!(vec![Stmt::While {
                main: Expr::PushLeft {
                    expr: Box::new(Expr::Op { kind: OpKind::While}),
                },
                conditions: vec![Expr::PushLeft {
                    expr: Box::new(Expr::Op { kind: OpKind::Dup})
                },],
                body: Box::new(Stmt::Block {
                    stmts: vec![Stmt::Expr {
                        expr: Expr::PushLeft {
                            expr: Box::new(Expr::Number { num: 1.0 }),
                        },
                    }]
                })
            },
            // NOTE(madflash) - This !eq is here only to test, if we are successfully eating the
            // while stmt and then moving to eat the next stmt nicely!
            Stmt::Expr {
                expr: Expr::PushLeft {
                    expr: Box::new(Expr::Op { kind: OpKind::_Eq})
                },
            }
            ]))
        );
    }
}<|MERGE_RESOLUTION|>--- conflicted
+++ resolved
@@ -99,35 +99,11 @@
                     }),
 
                     TokenKind::Iden { iden } => {
-<<<<<<< HEAD
-                        if self.match_next_token(TokenKind::Sym { sym: "(" }) {
-                            self.expect(TokenKind::Sym { sym: "(" })?;
-                            self.expect(TokenKind::Sym { sym: ")" })?;
-
-                            Ok(Expr::PushLeft {
-                                expr: Box::new(Expr::FnCall {
-                                    main: tok,
-                                    name: iden,
-                                })
-                            })
-                        } else {
-                            Ok(Expr::PushLeft {
-                                expr: Box::new(Expr::Iden { iden })
-                            })
-                        }
-                    }
-
-                    TokenKind::Keyword { kw } => match &kw {
-                        &"dup" | &"drop" | &"let" | &"return" | &"print" | &"println" | &"if" | &"while" | &"eq" | &"inc" | &"dec" => {
-                            Ok(Expr::PushLeft {
-                                expr: Box::new(Expr::Op { op: kw }),
-=======
                         if self.match_next_token(TokenKind::Punctuation { kind: PunctuationKind::LeftParen, ch: '(' }) {
                             self.lexer.next();
                             self.expect(TokenKind::Punctuation { kind: PunctuationKind::RightParen, ch: ')' })?;
                             return Ok(Expr::PushLeft {
                                 expr: Box::new(Expr::Call { name: iden })
->>>>>>> 71a5f664
                             })
                         }
                         Ok(Expr::PushLeft {
