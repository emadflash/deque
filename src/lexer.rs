--- conflicted
+++ resolved
@@ -57,20 +57,10 @@
 // --------------------------------------------------------------------------
 //                          - TokenKind -
 // --------------------------------------------------------------------------
-<<<<<<< HEAD
-#[derive(Debug, Clone, PartialEq, PartialOrd)]
-pub enum TokenKind<'src> {
-    Sym { sym: &'src str },
-    Iden { iden: &'src str },
-    Keyword { kw: &'src str },
-    Number { text: &'src str, num: f32 },
-    String { text: &'src str },
-=======
 #[derive(Debug, Clone, PartialEq)]
 pub enum TokenKind {
     Number { num: f32 },
     String { text: String },
->>>>>>> 71a5f664
     Boolean(bool),
     Iden { iden: String },
     Keyword { kind: KwKind },
@@ -81,15 +71,9 @@
 // --------------------------------------------------------------------------
 //                          - Token -
 // --------------------------------------------------------------------------
-<<<<<<< HEAD
-#[derive(Debug, Clone, PartialEq, PartialOrd)]
-pub struct Token<'src> {
-    pub kind: TokenKind<'src>,
-=======
 #[derive(Debug, Clone, PartialEq)]
 pub struct Token {
     pub kind: TokenKind,
->>>>>>> 71a5f664
     pub pos: (usize, usize),
 }
 
